/*
 * Copyright(c) 2012 Tim Ruehsen
 * Copyright(c) 2015-2016 Free Software Foundation, Inc.
 *
 * This file is part of libwget.
 *
 * Libwget is free software: you can redistribute it and/or modify
 * it under the terms of the GNU Lesser General Public License as published by
 * the Free Software Foundation, either version 3 of the License, or
 * (at your option) any later version.
 *
 * Libwget is distributed in the hope that it will be useful,
 * but WITHOUT ANY WARRANTY; without even the implied warranty of
 * MERCHANTABILITY or FITNESS FOR A PARTICULAR PURPOSE.  See the
 * GNU Lesser General Public License for more details.
 *
 * You should have received a copy of the GNU Lesser General Public License
 * along with libwget.  If not, see <https://www.gnu.org/licenses/>.
 *
 *
 * HTTP routines
 *
 * Changelog
 * 25.04.2012  Tim Ruehsen  created
 * 26.10.2012               added Cookie support (RFC 6265)
 *
 * Resources:
 * RFC 2616
 * RFC 6265
 *
 */

#if HAVE_CONFIG_H
# include <config.h>
#endif

#include <stdio.h>
#include <stdlib.h>
#include <string.h>
#include <c-ctype.h>
#include <time.h>
#include <errno.h>
#ifdef HAVE_SYS_SOCKET_H
# include <sys/socket.h>
#elif defined HAVE_WS2TCPIP_H
# include <ws2tcpip.h>
#endif
#include <netinet/in.h>
#ifdef WITH_ZLIB
//#include <zlib.h>
#endif
#ifdef WITH_LIBNGHTTP2
	#include <nghttp2/nghttp2.h>
#endif

#include <wget.h>
#include "private.h"

#define HTTP_CTYPE_SEPARATOR (1<<0)
#define _http_isseparator(c) (http_ctype[(unsigned char)(c)]&HTTP_CTYPE_SEPARATOR)

static const unsigned char
	http_ctype[256] = {
		['('] = HTTP_CTYPE_SEPARATOR,
		[')'] = HTTP_CTYPE_SEPARATOR,
		['<'] = HTTP_CTYPE_SEPARATOR,
		['>'] = HTTP_CTYPE_SEPARATOR,
		['@'] = HTTP_CTYPE_SEPARATOR,
		[','] = HTTP_CTYPE_SEPARATOR,
		[';'] = HTTP_CTYPE_SEPARATOR,
		[':'] = HTTP_CTYPE_SEPARATOR,
		['\\'] = HTTP_CTYPE_SEPARATOR,
		['\"'] = HTTP_CTYPE_SEPARATOR,
		['/'] = HTTP_CTYPE_SEPARATOR,
		['['] = HTTP_CTYPE_SEPARATOR,
		[']'] = HTTP_CTYPE_SEPARATOR,
		['?'] = HTTP_CTYPE_SEPARATOR,
		['='] = HTTP_CTYPE_SEPARATOR,
		['{'] = HTTP_CTYPE_SEPARATOR,
		['}'] = HTTP_CTYPE_SEPARATOR,
		[' '] = HTTP_CTYPE_SEPARATOR,
		['\t'] = HTTP_CTYPE_SEPARATOR
	};

static char
	_abort_indicator;

static wget_vector_t
	*http_proxies,
	*https_proxies,
	*no_proxies;

<<<<<<< HEAD
static void call_wget_decompress(wget_http_response_t *resp, wget_decompressor_t *dc, char *src, size_t srclen)
{
	if (wget_decompress(dc, src, srclen)) {
		error_printf(_("Decompress failed [host: %s - resource: %s].\n"),
						resp->req->esc_host.data, resp->req->esc_resource.data);
	}
}

int wget_http_isseperator(char c)
=======
int wget_http_isseparator(char c)
>>>>>>> 9f2dd3a1
{
	// return strchr("()<>@,;:\\\"/[]?={} \t", c) != NULL;
	return _http_isseparator(c);
}

// TEXT           = <any OCTET except CTLs, but including LWS>
//int http_istext(char c)
//{
//	return (c>=32 && c<=126) || c=='\r' || c=='\n' || c=='\t';
//}

// token          = 1*<any CHAR except CTLs or separators>

int wget_http_istoken(char c)
{
	return c > 32 && c <= 126 && !_http_isseparator(c);
}

const char *wget_http_parse_token(const char *s, const char **token)
{
	const char *p;

	for (p = s; wget_http_istoken(*s); s++);

	*token = wget_strmemdup(p, s - p);

	return s;
}

// quoted-string  = ( <"> *(qdtext | quoted-pair ) <"> )
// qdtext         = <any TEXT except <">>
// quoted-pair    = "\" CHAR
// TEXT           = <any OCTET except CTLs, but including LWS>
// CTL            = <any US-ASCII control character (octets 0 - 31) and DEL (127)>
// LWS            = [CRLF] 1*( SP | HT )

const char *wget_http_parse_quoted_string(const char *s, const char **qstring)
{
	if (*s == '\"') {
		const char *p = ++s;

		// relaxed scanning
		while (*s) {
			if (*s == '\"') break;
			else if (*s == '\\' && s[1]) {
				s += 2;
			} else
				s++;
		}

		*qstring = wget_strmemdup(p, s - p);
		if (*s == '\"') s++;
	} else
		*qstring = NULL;

	return s;
}

// generic-param  =  token [ EQUAL gen-value ]
// gen-value      =  token / host / quoted-string

const char *wget_http_parse_param(const char *s, const char **param, const char **value)
{
	const char *p;

	*param = *value = NULL;

	while (c_isblank(*s)) s++;

	if (*s == ';') {
		s++;
		while (c_isblank(*s)) s++;
	}
	if (!*s) return s;

	for (p = s; wget_http_istoken(*s); s++);
	*param = wget_strmemdup(p, s - p);

	while (c_isblank(*s)) s++;

	if (*s && *s++ == '=') {
		while (c_isblank(*s)) s++;
		if (*s == '\"') {
			s = wget_http_parse_quoted_string(s, value);
		} else {
			s = wget_http_parse_token(s, value);
		}
	}

	return s;
}

// message-header = field-name ":" [ field-value ]
// field-name     = token
// field-value    = *( field-content | LWS )
// field-content  = <the OCTETs making up the field-value
//                  and consisting of either *TEXT or combinations
//                  of token, separators, and quoted-string>

const char *wget_http_parse_name(const char *s, const char **name)
{
	while (c_isblank(*s)) s++;

	s = wget_http_parse_token(s, name);

	while (*s && *s != ':') s++;

	return *s == ':' ? s + 1 : s;
}

const char *wget_parse_name_fixed(const char *s, const char **name, size_t *namelen)
{
	while (c_isblank(*s)) s++;

	*name = s;

	while (wget_http_istoken(*s))
		s++;

	*namelen = s - *name;

	while (*s && *s != ':') s++;

	return *s == ':' ? s + 1 : s;
}

static int G_GNUC_WGET_NONNULL_ALL compare_param(wget_http_header_param_t *p1, wget_http_header_param_t *p2)
{
	return wget_strcasecmp_ascii(p1->name, p2->name);
}

void wget_http_add_param(wget_vector_t **params, wget_http_header_param_t *param)
{
	if (!*params) *params = wget_vector_create(4, 4, (wget_vector_compare_t)compare_param);
	wget_vector_add(*params, param, sizeof(*param));
}

/*
  Link           = "Link" ":" #link-value
  link-value     = "<" URI-Reference ">" *( ";" link-param )
  link-param     = ( ( "rel" "=" relation-types )
					  | ( "anchor" "=" <"> URI-Reference <"> )
					  | ( "rev" "=" relation-types )
					  | ( "hreflang" "=" Language-Tag )
					  | ( "media" "=" ( MediaDesc | ( <"> MediaDesc <"> ) ) )
					  | ( "title" "=" quoted-string )
					  | ( "title*" "=" ext-value )
					  | ( "type" "=" ( media-type | quoted-mt ) )
					  | ( link-extension ) )
  link-extension = ( parmname [ "=" ( ptoken | quoted-string ) ] )
					  | ( ext-name-star "=" ext-value )
  ext-name-star  = parmname "*" ; reserved for RFC2231-profiled
										  ; extensions.  Whitespace NOT
										  ; allowed in between.
  ptoken         = 1*ptokenchar
  ptokenchar     = "!" | "#" | "$" | "%" | "&" | "'" | "("
					  | ")" | "*" | "+" | "-" | "." | "/" | DIGIT
					  | ":" | "<" | "=" | ">" | "?" | "@" | ALPHA
					  | "[" | "]" | "^" | "_" | "`" | "{" | "|"
					  | "}" | "~"
  media-type     = type-name "/" subtype-name
  quoted-mt      = <"> media-type <">
  relation-types = relation-type
					  | <"> relation-type *( 1*SP relation-type ) <">
  relation-type  = reg-rel-type | ext-rel-type
  reg-rel-type   = LOALPHA *( LOALPHA | DIGIT | "." | "-" )
  ext-rel-type   = URI
*/
const char *wget_http_parse_link(const char *s, wget_http_link_t *link)
{
	memset(link, 0, sizeof(*link));

	while (c_isblank(*s)) s++;

	if (*s == '<') {
		// URI reference as of RFC 3987 (if relative, resolve as of RFC 3986)
		const char *p = s + 1;
		if ((s = strchr(p, '>')) != NULL) {
			const char *name = NULL, *value = NULL;

			link->uri = wget_strmemdup(p, s - p);
			s++;

			while (c_isblank(*s)) s++;

			while (*s == ';') {
				s = wget_http_parse_param(s, &name, &value);
				if (name && value) {
					if (!wget_strcasecmp_ascii(name, "rel")) {
						if (!wget_strcasecmp_ascii(value, "describedby"))
							link->rel = link_rel_describedby;
						else if (!wget_strcasecmp_ascii(value, "duplicate"))
							link->rel = link_rel_duplicate;
					} else if (!wget_strcasecmp_ascii(name, "pri")) {
						link->pri = atoi(value);
					} else if (!wget_strcasecmp_ascii(name, "type")) {
						link->type = value;
						value = NULL;
					}
					//				http_add_param(&link->params,&param);
					while (c_isblank(*s)) s++;
				}

				xfree(name);
				xfree(value);
			}

			//			if (!msg->contacts) msg->contacts=vec_create(1,1,NULL);
			//			vec_add(msg->contacts,&contact,sizeof(contact));

			while (*s && !c_isblank(*s)) s++;
		}
	}

	return s;
}

// from RFC 3230:
// Digest = "Digest" ":" #(instance-digest)
// instance-digest = digest-algorithm "=" <encoded digest output>
// digest-algorithm = token

const char *wget_http_parse_digest(const char *s, wget_http_digest_t *digest)
{
	const char *p;

	memset(digest, 0, sizeof(*digest));

	while (c_isblank(*s)) s++;
	s = wget_http_parse_token(s, &digest->algorithm);

	while (c_isblank(*s)) s++;

	if (*s == '=') {
		s++;
		while (c_isblank(*s)) s++;
		if (*s == '\"') {
			s = wget_http_parse_quoted_string(s, &digest->encoded_digest);
		} else {
			for (p = s; *s && !c_isblank(*s) && *s != ',' && *s != ';'; s++);
			digest->encoded_digest = wget_strmemdup(p, s - p);
		}
	}

	while (*s && !c_isblank(*s)) s++;

	return s;
}

// RFC 2617:
// challenge   = auth-scheme 1*SP 1#auth-param
// auth-scheme = token
// auth-param  = token "=" ( token | quoted-string )

const char *wget_http_parse_challenge(const char *s, wget_http_challenge_t *challenge)
{
	const char *old;

	memset(challenge, 0, sizeof(*challenge));

	while (c_isblank(*s)) s++;
	s = wget_http_parse_token(s, &challenge->auth_scheme);

	if (*s == ' ')
		s++; // Auth scheme must have a space at the end of the token
	else {
		// parse/syntax error
		xfree(challenge->auth_scheme);
		return s;
	}

	wget_http_header_param_t param;
	do {
		old = s;
		s = wget_http_parse_param(s, &param.name, &param.value);
		if (param.name) {
			if (*param.name && !param.value) {
				xfree(param.name);
				return old; // a new scheme detected
			}

			if (!param.value) {
				xfree(param.name);
				continue;
			}

			if (!challenge->params)
				challenge->params = wget_stringmap_create_nocase(8);
			wget_stringmap_put_noalloc(challenge->params, param.name, param.value);
		}

		while (c_isblank(*s)) s++;

		if (*s != ',') break;
		else if (*s) s++;
	} while (*s);

	return s;
}

const char *wget_http_parse_challenges(const char *s, wget_vector_t *challenges)
{
	wget_http_challenge_t challenge;

	while (*s) {
		s = wget_http_parse_challenge(s, &challenge);
		if (challenge.auth_scheme) {
			wget_vector_add(challenges, &challenge, sizeof(challenge));
		}
	}

	return s;
}

const char *wget_http_parse_location(const char *s, const char **location)
{
	const char *p;

	while (c_isblank(*s)) s++;

	for (p = s; *s && !c_isblank(*s); s++);
	*location = wget_strmemdup(p, s - p);

	return s;
}

// Transfer-Encoding       = "Transfer-Encoding" ":" 1#transfer-coding
// transfer-coding         = "chunked" | transfer-extension
// transfer-extension      = token *( ";" parameter )
// parameter               = attribute "=" value
// attribute               = token
// value                   = token | quoted-string

const char *wget_http_parse_transfer_encoding(const char *s, char *transfer_encoding)
{
	while (c_isblank(*s)) s++;

	if (!wget_strcasecmp_ascii(s, "identity"))
		*transfer_encoding = transfer_encoding_identity;
	else
		*transfer_encoding = transfer_encoding_chunked;

	while (wget_http_istoken(*s)) s++;

	return s;
}

// Content-Type   = "Content-Type" ":" media-type
// media-type     = type "/" subtype *( ";" parameter )
// type           = token
// subtype        = token
// example: Content-Type: text/html; charset=ISO-8859-4

const char *wget_http_parse_content_type(const char *s, const char **content_type, const char **charset)
{
	wget_http_header_param_t param;
	const char *p;

	while (c_isblank(*s)) s++;

	for (p = s; *s && (wget_http_istoken(*s) || *s == '/'); s++);
	if (content_type)
		*content_type = wget_strmemdup(p, s - p);

	if (charset) {
		*charset = NULL;

		while (*s) {
			s=wget_http_parse_param(s, &param.name, &param.value);
			if (!wget_strcasecmp_ascii("charset", param.name)) {
				xfree(param.name);
				*charset = param.value;
				break;
			}
			xfree(param.name);
			xfree(param.value);
		}
	}

	return s;
}

// RFC 2183
//
// disposition := "Content-Disposition" ":" disposition-type *(";" disposition-parm)
// disposition-type := "inline" / "attachment" / extension-token   ; values are not case-sensitive
// disposition-parm := filename-parm / creation-date-parm / modification-date-parm
//                     / read-date-parm / size-parm / parameter
// filename-parm := "filename" "=" value
// creation-date-parm := "creation-date" "=" quoted-date-time
// modification-date-parm := "modification-date" "=" quoted-date-time
// read-date-parm := "read-date" "=" quoted-date-time
// size-parm := "size" "=" 1*DIGIT
// quoted-date-time := quoted-string
//                     ; contents MUST be an RFC 822 `date-time'
//                     ; numeric timezones (+HHMM or -HHMM) MUST be used

const char *wget_http_parse_content_disposition(const char *s, const char **filename)
{
	wget_http_header_param_t param;
	char *p;

	if (filename) {
		*filename = NULL;

		while (*s) {
			s = wget_http_parse_param(s, &param.name, &param.value);
			if (param.value && !wget_strcasecmp_ascii("filename", param.name)) {
				// just take the last path part as filename
				if (!*filename) {
					if ((p = strpbrk(param.value,"/\\"))) {
						p = wget_strdup(p + 1);
					} else {
						p = (char *) param.value;
						param.value = NULL;
					}

					wget_percent_unescape(p);
					if (!wget_str_is_valid_utf8(p)) {
						// if it is not UTF-8, assume ISO-8859-1
						// see https://stackoverflow.com/questions/93551/how-to-encode-the-filename-parameter-of-content-disposition-header-in-http
						*filename = wget_str_to_utf8(p, "iso-8859-1");
						xfree(p);
					} else {
						*filename = p;
						p = NULL;
					}
				}
			} else if (param.value && !wget_strcasecmp_ascii("filename*", param.name)) {
				// RFC5987
				// ext-value     = charset  "'" [ language ] "'" value-chars
				// ; like RFC 2231's <extended-initial-value>
				// ; (see [RFC2231], Section 7)

				// charset       = "UTF-8" / "ISO-8859-1" / mime-charset

				// mime-charset  = 1*mime-charsetc
				// mime-charsetc = ALPHA / DIGIT
				//		/ "!" / "#" / "$" / "%" / "&"
				//		/ "+" / "-" / "^" / "_" / "`"
				//		/ "{" / "}" / "~"
				//		; as <mime-charset> in Section 2.3 of [RFC2978]
				//		; except that the single quote is not included
				//		; SHOULD be registered in the IANA charset registry

				// language      = <Language-Tag, defined in [RFC5646], Section 2.1>

				// value-chars   = *( pct-encoded / attr-char )

				// pct-encoded   = "%" HEXDIG HEXDIG
				//		; see [RFC3986], Section 2.1

				// attr-char     = ALPHA / DIGIT
				//		/ "!" / "#" / "$" / "&" / "+" / "-" / "."
				//		/ "^" / "_" / "`" / "|" / "~"
				//		; token except ( "*" / "'" / "%" )

				if ((p = strchr(param.value, '\''))) {
					const char *charset = param.value;
					const char *language = p + 1;
					*p = 0;
					if ((p = strchr(language, '\''))) {
						*p++ = 0;
						if (*p) {
							wget_percent_unescape(p);
							if (wget_str_needs_encoding(p))
								*filename = wget_str_to_utf8(p, charset);
							else
								*filename = wget_strdup(p);

							// just take the last path part as filename
							if ((p = strpbrk(*filename, "/\\"))) {
								p = wget_strdup(p + 1);
								xfree(*filename);
								*filename = p;
							}

							xfree(param.name);
							xfree(param.value);
							break; // stop looping, we found the final filename
						}
					}
				}
			}
			xfree(param.name);
			xfree(param.value);
		}
	}

	return s;
}

// RFC 7469
// Example:
// 	Public-Key-Pins:
//     	       pin-sha256="d6qzRu9zOECb90Uez27xWltNsj0e1Md7GkYYkVoZWmM=";
//	       pin-sha256="E9CZ9INDbd+2eRQozYqqbQ2yXLVKB9+xcprMF+44U1g=";
//	       pin-sha256="LPJNul+wow4m6DsqxbninhsWHlwfp0JecwQzYpOLmCQ=";
//	       max-age=10000; includeSubDomains
const char *wget_http_parse_public_key_pins(const char *s, wget_hpkp_t *hpkp)
{
	wget_http_header_param_t param;

	wget_hpkp_set_include_subdomains(hpkp, 0);

	while (*s) {
		s = wget_http_parse_param(s, &param.name, &param.value);

		if (param.value) {
			if (!wget_strcasecmp_ascii(param.name, "max-age")) {
				wget_hpkp_set_maxage(hpkp, (time_t)atoll(param.value));
			} else if (!wget_strncasecmp_ascii(param.name, "pin-", 4)) {
				wget_hpkp_pin_add(hpkp, param.name + 4, param.value);
			}
		} else {
			if (!wget_strcasecmp_ascii(param.name, "includeSubDomains"))
				wget_hpkp_set_include_subdomains(hpkp, 1);
		}

		xfree(param.name);
		xfree(param.value);
	}

	return s;
}

// RFC 6797
//
// Strict-Transport-Security = "Strict-Transport-Security" ":" [ directive ]  *( ";" [ directive ] )
// directive                 = directive-name [ "=" directive-value ]
// directive-name            = token
// directive-value           = token | quoted-string

const char *wget_http_parse_strict_transport_security(const char *s, time_t *maxage, char *include_subdomains)
{
	wget_http_header_param_t param;

	*maxage = 0;
	*include_subdomains = 0;

	while (*s) {
		s = wget_http_parse_param(s, &param.name, &param.value);

		if (param.value) {
			if (!wget_strcasecmp_ascii(param.name, "max-age")) {
				*maxage = (time_t)atoll(param.value);
			}
		} else {
			if (!wget_strcasecmp_ascii(param.name, "includeSubDomains")) {
				*include_subdomains = 1;
			}
		}

		xfree(param.name);
		xfree(param.value);
	}

	return s;
}

// Content-Encoding  = "Content-Encoding" ":" 1#content-coding

const char *wget_http_parse_content_encoding(const char *s, char *content_encoding)
{
	while (c_isblank(*s)) s++;

	if (!wget_strcasecmp_ascii(s, "gzip") || !wget_strcasecmp_ascii(s, "x-gzip"))
		*content_encoding = wget_content_encoding_gzip;
	else if (!wget_strcasecmp_ascii(s, "deflate"))
		*content_encoding = wget_content_encoding_deflate;
	else if (!wget_strcasecmp_ascii(s, "bzip2"))
		*content_encoding = wget_content_encoding_bzip2;
	else if (!wget_strcasecmp_ascii(s, "xz") || !wget_strcasecmp_ascii(s, "lzma") || !wget_strcasecmp_ascii(s, "x-lzma"))
		// 'xz' is the tag currently understood by Firefox (2.1.2014)
		// 'lzma' / 'x-lzma' are the tags currently understood by ELinks
		*content_encoding = wget_content_encoding_lzma;
	else if (!wget_strcasecmp_ascii(s, "br"))
		*content_encoding = wget_content_encoding_brotli;
	else
		*content_encoding = wget_content_encoding_identity;

	while (wget_http_istoken(*s)) s++;

	return s;
}

const char *wget_http_parse_connection(const char *s, char *keep_alive)
{
	while (c_isblank(*s)) s++;

	if (!wget_strcasecmp_ascii(s, "keep-alive"))
		*keep_alive = 1;
	else
		*keep_alive = 0;

	while (wget_http_istoken(*s)) s++;

	return s;
}

const char *wget_http_parse_etag(const char *s, const char **etag)
{
	const char *p;

	while (c_isblank(*s)) s++;

	for (p = s; *s && !c_isblank(*s); s++);
	*etag = wget_strmemdup(p, s - p);

	return s;
}

/*
// returns GMT/UTC time as an integer of format YYYYMMDDHHMMSS
// this makes us independent from size of time_t - work around possible year 2038 problems
static long long NONNULL_ALL parse_rfc1123_date(const char *s)
{
	// we simply can't use strptime() since it requires us to setlocale()
	// which is not thread-safe !!!
	static const char *mnames[12] = {
		"Jan", "Feb", "Mar","Apr", "May", "Jun", "Jul", "Aug", "Sep", "Oct", "Nov", "Dec"
	};
	static int days_per_month[12] = {
		31, 28, 31, 30, 31, 30, 31, 31, 30, 31, 30, 31
	};
	int day, mon = 0, year, hour, min, sec, leap, it;
	char mname[4] = "";

	if (sscanf(s, " %*[a-zA-Z], %02d %3s %4d %2d:%2d:%2d", &day, mname, &year, &hour, &min, &sec) >= 6) {
		// RFC 822 / 1123: Wed, 09 Jun 2021 10:18:14 GMT
	}
	else if (sscanf(s, " %*[a-zA-Z], %2d-%3s-%4d %2d:%2d:%2d", &day, mname, &year, &hour, &min, &sec) >= 6) {
		// RFC 850 / 1036 or Netscape: Wednesday, 09-Jun-21 10:18:14 or Wed, 09-Jun-2021 10:18:14
	}
	else if (sscanf(s, " %*[a-zA-Z], %3s %2d %2d:%2d:%2d %4d", mname, &day, &hour, &min, &sec, &year) >= 6) {
		// ANSI C's asctime(): Wed Jun 09 10:18:14 2021
	} else {
		err_printf(_("Failed to parse date '%s'\n"), s);
		return 0; // return as session cookie
	}

	if (*mname) {
		for (it = 0; it < countof(mnames); it++) {
			if (!wget_strcasecmp_ascii(mname, mnames[it])) {
				mon = it + 1;
				break;
			}
		}
	}

	if (year < 70 && year >= 0) year += 2000;
	else if (year >= 70 && year <= 99) year += 1900;

	if (mon == 2 && year % 4 == 0 && (year % 100 != 0 || year % 400 == 0))
		leap = 1;
	else
		leap = 0;

	// we don't handle leap seconds

	if (year < 1601 || mon < 1 || mon > 12 || day < 1 || (day > days_per_month[mon - 1] + leap) ||
		hour < 0 || hour > 23 || min < 0 || min > 60 || sec < 0 || sec > 60)
	{
		err_printf(_("Failed to parse date '%s'\n"), s);
		return 0; // return as session cookie
	}

	return(((((long long)year*100 + mon)*100 + day)*100 + hour)*100 + min)*100 + sec;
}
*/

// copied this routine from
// https://ftp.netbsd.org/pub/pkgsrc/current/pkgsrc/pkgtools/libnbcompat/files/timegm.c

static int leap_days(int y1, int y2)
{
	y1--;
	y2--;
	return (y2/4 - y1/4) - (y2/100 - y1/100) + (y2/400 - y1/400);
}

/*
RFC 2616, 3.3.1 Full Date
HTTP-date    = rfc1123-date | rfc850-date | asctime-date
rfc1123-date = wkday "," SP date1 SP time SP "GMT"
rfc850-date  = weekday "," SP date2 SP time SP "GMT"
asctime-date = wkday SP date3 SP time SP 4DIGIT
date1        = 2DIGIT SP month SP 4DIGIT
					; day month year (e.g., 02 Jun 1982)
date2        = 2DIGIT "-" month "-" 2DIGIT
					; day-month-year (e.g., 02-Jun-82)
date3        = month SP ( 2DIGIT | ( SP 1DIGIT ))
					; month day (e.g., Jun  2)
time         = 2DIGIT ":" 2DIGIT ":" 2DIGIT
					; 00:00:00 - 23:59:59
wkday        = "Mon" | "Tue" | "Wed"
				 | "Thu" | "Fri" | "Sat" | "Sun"
weekday      = "Monday" | "Tuesday" | "Wednesday"
				 | "Thursday" | "Friday" | "Saturday" | "Sunday"
month        = "Jan" | "Feb" | "Mar" | "Apr"
				 | "May" | "Jun" | "Jul" | "Aug"
				 | "Sep" | "Oct" | "Nov" | "Dec"
*/

time_t wget_http_parse_full_date(const char *s)
{
	// we simply can't use strptime() since it requires us to setlocale()
	// which is not thread-safe !!!
	static const char *mnames[12] = {
		"Jan", "Feb", "Mar","Apr", "May", "Jun", "Jul", "Aug", "Sep", "Oct", "Nov", "Dec"
	};
	static int days_per_month[12] = {
		31, 28, 31, 30, 31, 30, 31, 31, 30, 31, 30, 31
	};
	// cumulated number of days until beginning of month for non-leap years
	static const int sum_of_days[12] = {
		0, 31, 59, 90, 120, 151, 181, 212, 243, 273, 304, 334
	};

	int day, mon = 0, year, hour, min, sec, leap_month, leap_year, days;
	char mname[4] = "";

	if (sscanf(s, " %*[a-zA-Z], %02d %3s %4d %2d:%2d:%2d", &day, mname, &year, &hour, &min, &sec) >= 6) {
		// RFC 822 / 1123: Wed, 09 Jun 2021 10:18:14 GMT
	}
	else if (sscanf(s, " %*[a-zA-Z], %2d-%3s-%4d %2d:%2d:%2d", &day, mname, &year, &hour, &min, &sec) >= 6) {
		// RFC 850 / 1036 or Netscape: Wednesday, 09-Jun-21 10:18:14 or Wed, 09-Jun-2021 10:18:14
	}
	else if (sscanf(s, " %*[a-zA-Z] %3s %2d %2d:%2d:%2d %4d", mname, &day, &hour, &min, &sec, &year) >= 6) {
		// ANSI C's asctime(): Wed Jun 09 10:18:14 2021
	}
	else if (sscanf(s, " %d %3s %4d %2d:%2d:%2d", &day, mname, &year, &hour, &min, &sec) >= 6) {
		// non-standard: 1 Mar 2027 09:23:12 GMT
	} else {
		error_printf(_("Failed to parse date '%s'\n"), s);
		return 0; // return as session cookie
	}

	if (*mname) {
		unsigned it;

		for (it = 0; it < countof(mnames); it++) {
			if (!wget_strcasecmp_ascii(mname, mnames[it])) {
				mon = it + 1;
				break;
			}
		}
	}

	if (year < 70 && year >= 0) year += 2000;
	else if (year >= 70 && year <= 99) year += 1900;
	if (year < 1970) year = 1970;

	// we don't handle leap seconds

	leap_year = year % 4 == 0 && (year % 100 != 0 || year % 400 == 0);
	leap_month = (mon == 2 && leap_year);

	if (mon < 1 || mon > 12 || day < 1 || (day > days_per_month[mon - 1] + leap_month) ||
		hour < 0 || hour > 23 || min < 0 || min > 60 || sec < 0 || sec > 60)
	{
		error_printf(_("Failed to parse date '%s'\n"), s);
		return 0; // return as session cookie
	}

	// calculate time_t from GMT/UTC time values

	days = 365 * (year - 1970) + leap_days(1970, year);
	days += sum_of_days[mon - 1] + (mon > 2 && leap_year);
	days += day - 1;

	return (((time_t)days * 24 + hour) * 60 + min) * 60 + sec;
}

char *wget_http_print_date(time_t t, char *buf, size_t bufsize)
{
	static const char *dnames[7] = {
		"Sun", "Mon", "Tue", "Wed", "Thu", "Fri", "Sat"
	};
	static const char *mnames[12] = {
		"Jan", "Feb", "Mar","Apr", "May", "Jun", "Jul", "Aug", "Sep", "Oct", "Nov", "Dec"
	};
	struct tm tm;

	if (!bufsize)
		return buf;

	if (gmtime_r(&t, &tm)) {
		snprintf(buf, bufsize, "%s, %02d %s %d %02d:%02d:%02d GMT",
			dnames[tm.tm_wday],tm.tm_mday,mnames[tm.tm_mon],tm.tm_year+1900,
			tm.tm_hour, tm.tm_min, tm.tm_sec);
	} else
		*buf = 0;

	return buf;
}

// adjust time (t) by number of seconds (n)
/*
static long long adjust_time(long long t, int n)
{
	static int days_per_month[12] = {31, 28, 31, 30, 31, 30, 31, 31, 30, 31, 30, 31};
	int day, mon, year, hour, min, sec, leap;

	sec = t % 100;
	min = (t /= 100) % 100;
	hour = (t /= 100) % 100;
	day = (t /= 100) % 100;
	mon = (t /= 100) % 100;
	year = t / 100;

	sec += n;

	if (n >= 0) {
		if (sec >= 60) {
			min += sec / 60;
			sec %= 60;
		}
		if (min >= 60) {
			hour += min / 60;
			min %= 60;
		}
		if (hour >= 24) {
			day += hour / 24;
			hour %= 24;
		}
		while (1) {
			if (mon == 2 && year % 4 == 0 && (year % 100 != 0 || year % 400 == 0))
				leap = 1;
			else
				leap = 0;
			if (day > days_per_month[mon - 1] + leap) {
				day -= (days_per_month[mon - 1] + leap);
				mon++;
				if (mon > 12) {
					mon = 1;
					year++;
				}
			} else break;
		}
	} else { // n<0
		if (sec < 0) {
			min += (sec - 59) / 60;
			sec = 59 + (sec + 1) % 60;
		}
		if (min < 0) {
			hour += (min - 59) / 60;
			min = 59 + (min + 1) % 60;
		}
		if (hour < 0) {
			day += (hour - 23) / 24;
			hour = 23 + (hour + 1) % 24;
		}
		for (;;) {
			if (day <= 0) {
				if (--mon < 1) {
					mon = 12;
					year--;
				}
				if (mon == 2 && year % 4 == 0 && (year % 100 != 0 || year % 400 == 0))
					leap = 1;
				else
					leap = 0;
				day += (days_per_month[mon - 1] + leap);
			} else break;
		}
	}

	return (((((long long)year*100 + mon)*100 + day)*100 + hour)*100 + min)*100 + sec;
}

// return current GMT/UTC

static long long get_current_time(void)
{
	time_t t = time(NULL);
	struct tm tm;

	gmtime_r(&t, &tm);

	return (((((long long)(tm.tm_year + 1900)*100 + tm.tm_mon + 1)*100 + tm.tm_mday)*100 + tm.tm_hour)*100 + tm.tm_min)*100 + tm.tm_sec;
}
*/

/*
 RFC 6265

 set-cookie-header = "Set-Cookie:" SP set-cookie-string
 set-cookie-string = cookie-pair *( ";" SP cookie-av )
 cookie-pair       = cookie-name "=" cookie-value
 cookie-name       = token
 cookie-value      = *cookie-octet / ( DQUOTE *cookie-octet DQUOTE )
 cookie-octet      = %x21 / %x23-2B / %x2D-3A / %x3C-5B / %x5D-7E
                       ; US-ASCII characters excluding CTLs,
                       ; whitespace DQUOTE, comma, semicolon,
                       ; and backslash
 token             = <token, defined in [RFC2616], Section 2.2>

 cookie-av         = expires-av / max-age-av / domain-av /
                     path-av / secure-av / httponly-av /
                     extension-av
 expires-av        = "Expires=" sane-cookie-date
 sane-cookie-date  = <rfc1123-date, defined in [RFC2616], Section 3.3.1>
 max-age-av        = "Max-Age=" non-zero-digit *DIGIT
                       ; In practice, both expires-av and max-age-av
                       ; are limited to dates representable by the
                       ; user agent.
 non-zero-digit    = %x31-39
                       ; digits 1 through 9
 domain-av         = "Domain=" domain-value
 domain-value      = <subdomain>
                       ; defined in [RFC1034], Section 3.5, as
                       ; enhanced by [RFC1123], Section 2.1
 path-av           = "Path=" path-value
 path-value        = <any CHAR except CTLs or ";">
 secure-av         = "Secure"
 httponly-av       = "HttpOnly"
 extension-av      = <any CHAR except CTLs or ";">
*/
const char *wget_http_parse_setcookie(const char *s, wget_cookie_t *cookie)
{
	const char *name, *p;
	int allocated_cookie = (cookie == NULL);

	cookie = wget_cookie_init(cookie);

	// remove leading whitespace from cookie name
	while (c_isspace(*s)) s++;

	// s = wget_http_parse_token(s, &cookie->name);
	// also accept UTF-8 (NON-ASCII) characters in cookie name
	for (p = s; (*s >= 32 && *s <= 126 && *s != '=' && *s != ';') || *s < 0; s++);

	// remove trailing whitespace from cookie name
	while (s > p && c_isspace(s[-1])) s--;
	cookie->name = wget_strmemdup(p, s - p);

	// advance to next delimiter
	while (c_isspace(*s)) s++;

	if (cookie->name && *cookie->name && *s == '=') {
		// *cookie-octet / ( DQUOTE *cookie-octet DQUOTE )

		// skip over delimiter and remove leading whitespace from cookie value
		for (s++; c_isspace(*s);) s++;

/* RFC compliancy is too strict
		if (*s == '\"')
			s++;
		// cookie-octet      = %x21 / %x23-2B / %x2D-3A / %x3C-5B / %x5D-7E
		for (p = s; *s > 32 && *s <= 126 && *s != '\\' && *s != ',' && *s != ';' && *s != '\"'; s++);
*/

		// also accept UTF-8 (NON-ASCII) characters in cookie value
		for (p = s; (*s >= 32 && *s <= 126 && *s != ';') || *s < 0; s++);

		// remove trailing whitespace from cookie value
		while (s > p && c_isspace(s[-1])) s--;

		cookie->value = wget_strmemdup(p, s - p);

		do {
			// find next delimiter
			while (*s && *s != ';') s++;
			if (!*s) break;

			// skip delimiter and remove leading spaces from attribute name
			for (s++; c_isspace(*s);) s++;
			if (!*s) break;

			s = wget_http_parse_token(s, &name);

			if (name) {
				// find next delimiter
				while (*s && *s != '=' && *s != ';') s++;
				// if (!*s) break;

				if (*s == '=') {
					// find end of value
					for (s++; c_isspace(*s);) s++;
					for (p = s; (*s >= 32 && *s <= 126 && *s != ';') || *s < 0; s++);

					if (!wget_strcasecmp_ascii(name, "expires")) {
						cookie->expires = wget_http_parse_full_date(p);
					} else if (!wget_strcasecmp_ascii(name, "max-age")) {
						long offset = atol(p);

						if (offset > 0)
							// cookie->maxage = adjust_time(get_current_time(), offset);
							cookie->maxage = time(NULL) + offset;
						else
							cookie->maxage = 0;
					} else if (!wget_strcasecmp_ascii(name, "domain")) {
						if (p != s) {
							if (*p == '.') { // RFC 6265 5.2.3
								do { p++; } while (*p == '.');
								cookie->domain_dot = 1;
							} else
								cookie->domain_dot = 0;

							// remove trailing whitespace from attribute value
							while (s > p && c_isspace(s[-1])) s--;

							xfree(cookie->domain);
							cookie->domain = wget_strmemdup(p, s - p);
						}
					} else if (!wget_strcasecmp_ascii(name, "path")) {
						// remove trailing whitespace from attribute value
						while (s > p && c_isspace(s[-1])) s--;

						xfree(cookie->path);
						cookie->path = wget_strmemdup(p, s - p);
					} else if (!wget_strcasecmp_ascii(name, "secure")) {
						// here we ignore the value
						cookie->secure_only = 1;
					} else if (!wget_strcasecmp_ascii(name, "httponly")) {
						// here we ignore the value
						cookie->http_only = 1;
					} else {
						debug_printf("Unsupported cookie-av '%s'\n", name);
					}
				} else if (!wget_strcasecmp_ascii(name, "secure")) {
					cookie->secure_only = 1;
				} else if (!wget_strcasecmp_ascii(name, "httponly")) {
					cookie->http_only = 1;
				} else {
					debug_printf("Unsupported cookie-av '%s'\n", name);
				}

				xfree(name);
			}
		} while (*s);

		if (allocated_cookie)
			wget_cookie_free(&cookie);

	} else {
		if (allocated_cookie)
			wget_cookie_free(&cookie);
		else
			wget_cookie_deinit(cookie);
		error_printf("Cookie without name or assignment ignored\n");
	}

	return s;
}

/* content of <buf> will be destroyed */

/* buf must be 0-terminated */
wget_http_response_t *wget_http_parse_response_header(char *buf)
{
	const char *s;
	char *line, *eol;
	const char *name;
	size_t namelen;
	wget_http_response_t *resp = NULL;

	resp = xcalloc(1, sizeof(wget_http_response_t));

	if (sscanf(buf, " HTTP/%3hd.%3hd %3hd %31[^\r\n] ",
		&resp->major, &resp->minor, &resp->code, resp->reason) >= 3)
	{
		if ((eol = strchr(buf + 10, '\n'))) {
			// eol[-1]=0;
			// debug_printf("# %s\n",buf);
		} else {
			// empty HTTP header
			return resp;
		}
	} else if (sscanf(buf, " ICY %3hd %31[^\r\n] ", &resp->code, resp->reason) >= 1) {
		if ((eol = strchr(buf + 5, '\n'))) {
			// eol[-1]=0;
			// debug_printf("# %s\n",buf);
		} else {
			// empty HTTP header
			return resp;
		}
	} else {
		error_printf(_("HTTP response header not found\n"));
		xfree(resp);
		return NULL;
	}

	for (line = eol + 1; eol && *line && *line != '\r' && *line != '\n'; line = eol + 1) {
		eol = strchr(line, '\n');
		while (eol && c_isblank(eol[1])) { // handle split lines
			*eol = eol[-1] = ' ';
			eol = strchr(eol, '\n');
		}

		if (eol) {
			if (eol[-1] == '\r')
				eol[-1] = 0;
			else
				*eol = 0;
		}

		// debug_printf("# %p %s\n",eol,line);

		s = wget_parse_name_fixed(line, &name, &namelen);
		// s now points directly after :

		switch (*name | 0x20) {
		case 'c':
			if (!wget_strncasecmp_ascii(name, "Content-Encoding", namelen)) {
				wget_http_parse_content_encoding(s, &resp->content_encoding);
			} else if (!wget_strncasecmp_ascii(name, "Content-Type", namelen)) {
				wget_http_parse_content_type(s, &resp->content_type, &resp->content_type_encoding);
			} else if (!wget_strncasecmp_ascii(name, "Content-Length", namelen)) {
				resp->content_length = (size_t)atoll(s);
				resp->content_length_valid = 1;
			} else if (!wget_strncasecmp_ascii(name, "Content-Disposition", namelen)) {
				wget_http_parse_content_disposition(s, &resp->content_filename);
			} else if (!wget_strncasecmp_ascii(name, "Connection", namelen)) {
				wget_http_parse_connection(s, &resp->keep_alive);
			}
			break;
		case 'l':
			if (!wget_strncasecmp_ascii(name, "Last-Modified", namelen)) {
				// Last-Modified: Thu, 07 Feb 2008 15:03:24 GMT
				resp->last_modified = wget_http_parse_full_date(s);
			} else if (resp->code / 100 == 3 && !wget_strncasecmp_ascii(name, "Location", namelen)) {
				xfree(resp->location);
				wget_http_parse_location(s, &resp->location);
			} else if (resp->code / 100 == 3 && !wget_strncasecmp_ascii(name, "Link", namelen)) {
				// debug_printf("s=%.31s\n",s);
				wget_http_link_t link;
				wget_http_parse_link(s, &link);
				// debug_printf("link->uri=%s\n",link.uri);
				if (!resp->links) {
					resp->links = wget_vector_create(8, 8, NULL);
					wget_vector_set_destructor(resp->links, (wget_vector_destructor_t)wget_http_free_link);
				}
				wget_vector_add(resp->links, &link, sizeof(link));
			}
			break;
		case 'p':
			if (!wget_strncasecmp_ascii(name, "Public-Key-Pins", namelen)) {
				if (!resp->hpkp) {
					resp->hpkp = wget_hpkp_new();
					wget_http_parse_public_key_pins(s, resp->hpkp);
				}
			}
			break;
		case 't':
			if (!wget_strncasecmp_ascii(name, "Transfer-Encoding", namelen)) {
				wget_http_parse_transfer_encoding(s, &resp->transfer_encoding);
			}
			break;
		case 's':
			if (!wget_strncasecmp_ascii(name, "Set-Cookie", namelen)) {
				// this is a parser. content validation must be done by higher level functions.
				wget_cookie_t cookie;
				wget_http_parse_setcookie(s, &cookie);

				if (cookie.name) {
					if (!resp->cookies) {
						resp->cookies = wget_vector_create(4, 4, NULL);
						wget_vector_set_destructor(resp->cookies, (wget_vector_destructor_t)wget_cookie_deinit);
					}
					wget_vector_add(resp->cookies, &cookie, sizeof(cookie));
				}
			}
			else if (!wget_strncasecmp_ascii(name, "Strict-Transport-Security", namelen)) {
				resp->hsts = 1;
				wget_http_parse_strict_transport_security(s, &resp->hsts_maxage, &resp->hsts_include_subdomains);
			}
			break;
		case 'w':
			if (!wget_strncasecmp_ascii(name, "WWW-Authenticate", namelen)) {
				wget_http_challenge_t challenge;
				wget_http_parse_challenge(s, &challenge);

				if (!resp->challenges) {
					resp->challenges = wget_vector_create(2, 2, NULL);
					wget_vector_set_destructor(resp->challenges, (wget_vector_destructor_t)wget_http_free_challenge);
				}
				wget_vector_add(resp->challenges, &challenge, sizeof(challenge));
			}
			break;
		case 'd':
			if (!wget_strncasecmp_ascii(name, "Digest", namelen)) {
				// https://tools.ietf.org/html/rfc3230
				wget_http_digest_t digest;
				wget_http_parse_digest(s, &digest);
				// debug_printf("%s: %s\n",digest.algorithm,digest.encoded_digest);
				if (!resp->digests) {
					resp->digests = wget_vector_create(4, 4, NULL);
					wget_vector_set_destructor(resp->digests, (wget_vector_destructor_t)wget_http_free_digest);
				}
				wget_vector_add(resp->digests, &digest, sizeof(digest));
			}
			break;
		case 'i':
			if (!wget_strncasecmp_ascii(name, "ICY-Metaint", namelen)) {
				resp->icy_metaint = atoi(s);
			}
			break;
		case 'e':
			if (!wget_strncasecmp_ascii(name, "ETag", namelen)) {
				wget_http_parse_etag(s, &resp->etag);
			}
			break;
		default:
			break;
		}
	}

/*
 * A workaround for broken server configurations
 * see https://mail-archives.apache.org/mod_mbox/httpd-dev/200207.mbox/<3D2D4E76.4010502@talex.com.pl>
 * 24.10.15: It turns out that some servers (stupidly) double-gzip the data and correctly have
 *              Content-Encoding: gzip
 *              Content-Type: application/x-gzip
 *            in the response.
 *  We leave the following code commented, just to remember that we might have a CLI option
 *  to turn it on - in case someone stumbles over these kind of broken servers.
 *
	if (resp->content_encoding == wget_content_encoding_gzip &&
		!wget_strcasecmp_ascii(resp->content_type, "application/x-gzip"))
	{
		debug_printf("Broken server configuration gzip workaround triggered\n");
		resp->content_encoding =  wget_content_encoding_identity;
	}
*/
	return resp;
}

int wget_http_free_param(wget_http_header_param_t *param)
{
	xfree(param->name);
	xfree(param->value);
	return 0;
}

void wget_http_free_link(wget_http_link_t *link)
{
	xfree(link->uri);
	xfree(link->type);
}

void wget_http_free_links(wget_vector_t **links)
{
	wget_vector_free(links);
}

void wget_http_free_digest(wget_http_digest_t *digest)
{
	xfree(digest->algorithm);
	xfree(digest->encoded_digest);
}

void wget_http_free_digests(wget_vector_t **digests)
{
	wget_vector_free(digests);
}

void wget_http_free_challenge(wget_http_challenge_t *challenge)
{
	xfree(challenge->auth_scheme);
	wget_stringmap_free(&challenge->params);
}

void wget_http_free_challenges(wget_vector_t **challenges)
{
	wget_vector_free(challenges);
}

void wget_http_free_cookies(wget_vector_t **cookies)
{
	wget_vector_free(cookies);
}

void wget_http_free_hpkp_entries(wget_hpkp_t **hpkp)
{
	if (hpkp) {
		wget_hpkp_free(*hpkp);
		*hpkp = NULL;
	}
}

void wget_http_free_response(wget_http_response_t **resp)
{
	if (resp && *resp) {
		wget_http_free_links(&(*resp)->links);
		wget_http_free_digests(&(*resp)->digests);
		wget_http_free_challenges(&(*resp)->challenges);
		wget_http_free_cookies(&(*resp)->cookies);
		wget_http_free_hpkp_entries(&(*resp)->hpkp);
		xfree((*resp)->content_type);
		xfree((*resp)->content_type_encoding);
		xfree((*resp)->content_filename);
		xfree((*resp)->location);
		xfree((*resp)->etag);
		// xfree((*resp)->reason);
		wget_buffer_free(&(*resp)->header);
		wget_buffer_free(&(*resp)->body);
		xfree(*resp);
	}
}

/* for security reasons: set all freed pointers to NULL */
void wget_http_free_request(wget_http_request_t **req)
{
	if (req && *req) {
		wget_buffer_deinit(&(*req)->esc_resource);
		wget_buffer_deinit(&(*req)->esc_host);
		wget_vector_free(&(*req)->headers);
		xfree((*req)->body);
		xfree(*req);
	}
}

// This is the default function for collecting body data
static int _body_callback(wget_http_response_t *resp, void *user_data G_GNUC_WGET_UNUSED, const char *data, size_t length)
{
	if (!resp->body)
		resp->body = wget_buffer_alloc(102400);

	wget_buffer_memcat(resp->body, data, length);

	return 0;
}

wget_http_request_t *wget_http_create_request(const wget_iri_t *iri, const char *method)
{
	wget_http_request_t *req = xcalloc(1, sizeof(wget_http_request_t));

	wget_buffer_init(&req->esc_resource, req->esc_resource_buf, sizeof(req->esc_resource_buf));
	wget_buffer_init(&req->esc_host, req->esc_host_buf, sizeof(req->esc_host_buf));

	req->scheme = iri->scheme;
	strlcpy(req->method, method, sizeof(req->method));
	wget_iri_get_escaped_resource(iri, &req->esc_resource);
	wget_iri_get_escaped_host(iri, &req->esc_host);
	req->headers = wget_vector_create(8, 8, NULL);
	wget_vector_set_destructor(req->headers, (wget_vector_destructor_t)wget_http_free_param);

	wget_http_add_header(req, "Host", req->esc_host.data);
	wget_http_request_set_body_cb(req, _body_callback, NULL);

	return req;
}

void wget_http_request_set_header_cb(wget_http_request_t *req, wget_http_header_callback_t callback, void *user_data)
{
	req->header_callback = callback;
	req->header_user_data = user_data;
}

void wget_http_request_set_body_cb(wget_http_request_t *req, wget_http_body_callback_t callback, void *user_data)
{
	req->body_callback = callback;
	req->body_user_data = user_data;
}

void wget_http_request_set_int(wget_http_request_t *req, int key, int value)
{
	switch (key) {
	case WGET_HTTP_RESPONSE_KEEPHEADER: req->response_keepheader = !!value; break;
	default: error_printf(_("%s: Unknown key %d (or value must not be an integer)\n"), __func__, key);
	}
}

int wget_http_request_get_int(wget_http_request_t *req, int key)
{
	switch (key) {
	case WGET_HTTP_RESPONSE_KEEPHEADER: return req->response_keepheader;
	default:
		error_printf(_("%s: Unknown key %d (or value must not be an integer)\n"), __func__, key);
		return -1;
	}
}

void wget_http_request_set_ptr(wget_http_request_t *req, int key, void *value)
{
	switch (key) {
	case WGET_HTTP_USER_DATA: req->user_data = value; break;
	default: error_printf(_("%s: Unknown key %d (or value must not be an integer)\n"), __func__, key);
	}
}

void *wget_http_request_get_ptr(wget_http_request_t *req, int key)
{
	switch (key) {
	case WGET_HTTP_USER_DATA: return req->user_data;
	default:
		error_printf(_("%s: Unknown key %d (or value must not be an integer)\n"), __func__, key);
		return NULL;
	}
}

void wget_http_request_set_body(wget_http_request_t *req, const char *mimetype, char *body, size_t length)
{
	if (mimetype)
		wget_http_add_header(req, "Content-Type", mimetype);

	req->body = body;
	req->body_length = length;
}

void wget_http_add_header_vprintf(wget_http_request_t *req, const char *name, const char *fmt, va_list args)
{
	wget_http_header_param_t param;

	param.value = wget_vaprintf(fmt, args);
	param.name = wget_strdup(name);
	wget_vector_add(req->headers, &param, sizeof(param));
}

void wget_http_add_header_printf(wget_http_request_t *req, const char *name, const char *fmt, ...)
{
	va_list args;

	va_start(args, fmt);
	wget_http_add_header_vprintf(req, name, fmt, args);
	va_end(args);
}

void wget_http_add_header(wget_http_request_t *req, const char *name, const char *value)
{
	wget_http_header_param_t param = {
		.name = wget_strdup(name),
		.value = wget_strdup(value)
	};

	wget_vector_add(req->headers, &param, sizeof(param));
}

void wget_http_add_header_param(wget_http_request_t *req, wget_http_header_param_t *param)
{
	wget_http_header_param_t _param = {
		.name = wget_strdup(param->name),
		.value = wget_strdup(param->value)
	};

	wget_vector_add(req->headers, &_param, sizeof(_param));
}

void wget_http_add_credentials(wget_http_request_t *req, wget_http_challenge_t *challenge, const char *username, const char *password)
{
	if (!challenge)
		return;

	if (!username)
		username = "";

	if (!password)
		password = "";

	if (!wget_strcasecmp_ascii(challenge->auth_scheme, "basic")) {
		const char *encoded = wget_base64_encode_printf_alloc("%s:%s", username, password);
		wget_http_add_header_printf(req, "Authorization", "Basic %s", encoded);
		xfree(encoded);
	}
	else if (!wget_strcasecmp_ascii(challenge->auth_scheme, "digest")) {
		int md5size = wget_hash_get_len(WGET_DIGTYPE_MD5);
		char a1buf[md5size * 2 + 1], a2buf[md5size * 2 + 1];
		char response_digest[md5size * 2 + 1], cnonce[16] = "";
		wget_buffer_t buf;
		const char
			*realm = wget_stringmap_get(challenge->params, "realm"),
			*opaque = wget_stringmap_get(challenge->params, "opaque"),
			*nonce = wget_stringmap_get(challenge->params, "nonce"),
			*qop = wget_stringmap_get(challenge->params, "qop"),
			*algorithm = wget_stringmap_get(challenge->params, "algorithm");

		if (wget_strcmp(qop, "auth")) {
			error_printf(_("Unsupported quality of protection '%s'.\n"), qop);
			return;
		}

		if (wget_strcmp(algorithm, "MD5") && wget_strcmp(algorithm, "MD5-sess")) {
			error_printf(_("Unsupported algorithm '%s'.\n"), algorithm);
			return;
		}

		if (!realm || !nonce)
			return;

		// A1BUF = H(user ":" realm ":" password)
		wget_md5_printf_hex(a1buf, "%s:%s:%s", username, realm, password);

		if (!wget_strcmp(algorithm, "MD5-sess")) {
			// A1BUF = H( H(user ":" realm ":" password) ":" nonce ":" cnonce )
			snprintf(cnonce, sizeof(cnonce), "%08x", (unsigned) wget_random()); // create random hex string
			wget_md5_printf_hex(a1buf, "%s:%s:%s", a1buf, nonce, cnonce);
		}

		// A2BUF = H(method ":" path)
		wget_md5_printf_hex(a2buf, "%s:/%s", req->method, req->esc_resource.data);

		if (!wget_strcmp(qop, "auth") || !wget_strcmp(qop, "auth-int")) {
			// RFC 2617 Digest Access Authentication
			if (!*cnonce)
				snprintf(cnonce, sizeof(cnonce), "%08x", (unsigned) wget_random()); // create random hex string

			// RESPONSE_DIGEST = H(A1BUF ":" nonce ":" nc ":" cnonce ":" qop ": " A2BUF)
			wget_md5_printf_hex(response_digest, "%s:%s:00000001:%s:%s:%s", a1buf, nonce, /* nc, */ cnonce, qop, a2buf);
		} else {
			// RFC 2069 Digest Access Authentication

			// RESPONSE_DIGEST = H(A1BUF ":" nonce ":" A2BUF)
			wget_md5_printf_hex(response_digest, "%s:%s:%s", a1buf, nonce, a2buf);
		}

		wget_buffer_init(&buf, NULL, 256);

		wget_buffer_printf(&buf,
			"Digest username=\"%s\", realm=\"%s\", nonce=\"%s\", uri=\"/%s\", response=\"%s\"",
			username, realm, nonce, req->esc_resource.data, response_digest);

		if (!wget_strcmp(qop,"auth"))
			wget_buffer_printf_append(&buf, ", qop=auth, nc=00000001, cnonce=\"%s\"", cnonce);

		if (opaque)
			wget_buffer_printf_append(&buf, ", opaque=\"%s\"", opaque);

		if (algorithm)
			wget_buffer_printf_append(&buf, ", algorithm=%s", algorithm);

		wget_http_add_header(req, "Authorization", buf.data);

		wget_buffer_deinit(&buf);
	}
}

/*
static struct _config {
	int
		read_timeout;
	unsigned int
		dns_caching : 1;
} _config = {
	.read_timeout = -1,
	.dns_caching = 1
};

void http_set_config_int(int key, int value)
{
	switch (key) {
	case HTTP_READ_TIMEOUT: _config.read_timeout = value;
	case HTTP_DNS: _config.read_timeout = value;
	default: error_printf(_("Unknown config key %d (or value must not be an integer)\n"), key);
	}
}
*/

struct _http2_stream_context {
	wget_http_response_t
		*resp;
	wget_decompressor_t
		*decompressor;
};

// static int _get_body(void *userdata, const char *data, size_t length)
static int _get_body(void *userdata, const char *data, size_t length)
{
	wget_http_response_t *resp = (wget_http_response_t *) userdata;

	return resp->req->body_callback(resp, resp->req->body_user_data, data, length);
}

#ifdef WITH_LIBNGHTTP2
static ssize_t _send_callback(nghttp2_session *session G_GNUC_WGET_UNUSED,
	const uint8_t *data, size_t length, int flags G_GNUC_WGET_UNUSED, void *user_data)
{
	wget_http_connection_t *conn = (wget_http_connection_t *)user_data;
	int rc;

	// debug_printf("writing... %zd\n", length);
	if ((rc = wget_tcp_write(conn->tcp, (const char *)data, length)) <= 0) {
		// An error will be written by the wget_tcp_write function.
		// debug_printf("write rc %d, errno=%d\n", rc, errno);
		return rc ? NGHTTP2_ERR_CALLBACK_FAILURE : NGHTTP2_ERR_WOULDBLOCK;
	}
	// debug_printf("write rc %d\n",rc);

	return rc;
}

static ssize_t _recv_callback(nghttp2_session *session G_GNUC_WGET_UNUSED,
	uint8_t *buf, size_t length, int flags G_GNUC_WGET_UNUSED, void *user_data)
{
	wget_http_connection_t *conn = (wget_http_connection_t *)user_data;
	int rc;

	// debug_printf("reading... %zd\n", length);
	if ((rc = wget_tcp_read(conn->tcp, (char *)buf, length)) <= 0) {
		//  0 = timeout resp. blocking
		// -1 = failure
		// debug_printf("read rc %d, errno=%d\n", rc, errno);
		return rc ? NGHTTP2_ERR_CALLBACK_FAILURE : NGHTTP2_ERR_WOULDBLOCK;
	}
	// debug_printf("read rc %d\n",rc);

	return rc;
}

static void _print_frame_type(int type, const char tag, int streamid)
{
	static const char *name[] = {
		[NGHTTP2_DATA] = "DATA",
		[NGHTTP2_HEADERS] = "HEADERS",
		[NGHTTP2_PRIORITY] = "PRIORITY",
		[NGHTTP2_RST_STREAM] = "RST_STREAM",
		[NGHTTP2_SETTINGS] = "SETTINGS",
		[NGHTTP2_PUSH_PROMISE] = "PUSH_PROMISE",
		[NGHTTP2_PING] = "PING",
		[NGHTTP2_GOAWAY] = "GOAWAY",
		[NGHTTP2_WINDOW_UPDATE] = "WINDOW_UPDATE",
		[NGHTTP2_CONTINUATION] = "CONTINUATION"
	};

	if ((unsigned) type < countof(name))
		debug_printf("[FRAME %d] %c %s\n", streamid, tag, name[type]);
	else
		debug_printf("[FRAME %d] %c Unknown type %d\n", streamid, tag, type);
}

static int _on_frame_send_callback(nghttp2_session *session G_GNUC_WGET_UNUSED,
	const nghttp2_frame *frame, void *user_data G_GNUC_WGET_UNUSED)
{
	_print_frame_type(frame->hd.type, '>', frame->hd.stream_id);

	if (frame->hd.type == NGHTTP2_HEADERS) {
		const nghttp2_nv *nva = frame->headers.nva;

		for (unsigned i = 0; i < frame->headers.nvlen; i++)
			debug_printf("[FRAME %d] > %.*s: %.*s\n", frame->hd.stream_id,
				(int)nva[i].namelen, nva[i].name, (int)nva[i].valuelen, nva[i].value);
	}

	return 0;
}

static int _on_frame_recv_callback(nghttp2_session *session,
	const nghttp2_frame *frame, void *user_data G_GNUC_WGET_UNUSED)
{
	_print_frame_type(frame->hd.type, '<', frame->hd.stream_id);

	// header callback after receiving all header tags
	if (frame->hd.type == NGHTTP2_HEADERS) {
		struct _http2_stream_context *ctx = nghttp2_session_get_stream_user_data(session, frame->hd.stream_id);
		wget_http_response_t *resp = ctx ? ctx->resp : NULL;

		if (resp) {
			if (resp->header && resp->req->header_callback) {
				resp->req->header_callback(resp, resp->req->header_user_data);
			}

			if (!ctx->decompressor)
				ctx->decompressor = wget_decompress_open(resp->content_encoding, _get_body, resp);
		}
	}

	return 0;
}

static int _on_header_callback(nghttp2_session *session,
	const nghttp2_frame *frame, const uint8_t *name, size_t namelen,
	const uint8_t *value, size_t valuelen,
	uint8_t flags G_GNUC_WGET_UNUSED, void *user_data G_GNUC_WGET_UNUSED)
{
	struct _http2_stream_context *ctx = nghttp2_session_get_stream_user_data(session, frame->hd.stream_id);
	wget_http_response_t *resp = ctx ? ctx->resp : NULL;

	if (resp) {
		if (resp->req->response_keepheader || resp->req->header_callback) {
			if (!resp->header)
				resp->header = wget_buffer_alloc(1024);
		}
	}

	if (frame->hd.type == NGHTTP2_HEADERS) {
		if (frame->headers.cat == NGHTTP2_HCAT_RESPONSE) {
			const char *s = wget_strmemdup((char *) value, valuelen);

			debug_printf("%.*s: %s\n", (int) namelen, name, s);
			if (!resp) {
				xfree(s);
				return 0;
			}

			if (resp->header)
				wget_buffer_printf_append(resp->header, "%.*s: %s\n", (int) namelen, name, s);

			switch (namelen) {
			case 4:
				if (!memcmp(name, "etag", namelen)) {
					wget_http_parse_etag(s, &resp->etag);
				} else if (!memcmp(name, "link", namelen) && resp->code / 100 == 3) {
					// debug_printf("s=%.31s\n",s);
					wget_http_link_t link;
					wget_http_parse_link(s, &link);
					// debug_printf("link->uri=%s\n",link.uri);
					if (!resp->links) {
						resp->links = wget_vector_create(8, 8, NULL);
						wget_vector_set_destructor(resp->links, (wget_vector_destructor_t)wget_http_free_link);
					}
					wget_vector_add(resp->links, &link, sizeof(link));
				}
				break;
			case 6:
				if (!memcmp(name, "digest", namelen)) {
					// https://tools.ietf.org/html/rfc3230
					wget_http_digest_t digest;
					wget_http_parse_digest(s, &digest);
					// debug_printf("%s: %s\n",digest.algorithm,digest.encoded_digest);
					if (!resp->digests) {
						resp->digests = wget_vector_create(4, 4, NULL);
						wget_vector_set_destructor(resp->digests, (wget_vector_destructor_t)wget_http_free_digest);
					}
					wget_vector_add(resp->digests, &digest, sizeof(digest));
				}
				break;
			case 7:
				if (!memcmp(name, ":status", namelen) && valuelen == 3) {
					resp->code = ((value[0] - '0') * 10 + (value[1] - '0')) * 10 + (value[2] - '0');
				}
				break;
			case 8:
				if (resp->code / 100 == 3 && !memcmp(name, "location", namelen)) {
					xfree(resp->location);
					wget_http_parse_location(s, &resp->location);
				}
				break;
			case 10:
				if (!memcmp(name, "set-cookie", namelen)) {
					// this is a parser. content validation must be done by higher level functions.
					wget_cookie_t cookie;
					wget_http_parse_setcookie(s, &cookie);

					if (cookie.name) {
						if (!resp->cookies) {
							resp->cookies = wget_vector_create(4, 4, NULL);
							wget_vector_set_destructor(resp->cookies, (wget_vector_destructor_t)wget_cookie_deinit);
						}
						wget_vector_add(resp->cookies, &cookie, sizeof(cookie));
					}
				} else if (!memcmp(name, "connection", namelen)) {
					wget_http_parse_connection(s, &resp->keep_alive);
				}
				break;
			case 11:
				if (!memcmp(name, "icy-metaint", namelen)) {
					resp->icy_metaint = atoi(s);
				}
				break;
			case 12:
				if (!memcmp(name, "content-type", namelen)) {
					wget_http_parse_content_type(s, &resp->content_type, &resp->content_type_encoding);
				}
				break;
			case 13:
				if (!memcmp(name, "last-modified", namelen)) {
					// Last-Modified: Thu, 07 Feb 2008 15:03:24 GMT
					resp->last_modified = wget_http_parse_full_date(s);
				}
				break;
			case 14:
				if (!memcmp(name, "content-length", namelen)) {
					resp->content_length = (size_t) atoll(s);
					resp->content_length_valid = 1;
				}
				break;
			case 15:
				if (!memcmp(name, "public-key-pins", namelen)) {
					if (!resp->hpkp) {
						resp->hpkp = wget_hpkp_new();
						wget_http_parse_public_key_pins(s, resp->hpkp);
					}
				}
				break;
			case 16:
				if (!memcmp(name, "content-encoding", namelen)) {
					wget_http_parse_content_encoding(s, &resp->content_encoding);
				} else if (!memcmp(name, "www-authenticate", namelen)) {
					wget_http_challenge_t challenge;
					wget_http_parse_challenge(s, &challenge);

					if (!resp->challenges) {
						resp->challenges = wget_vector_create(2, 2, NULL);
						wget_vector_set_destructor(resp->challenges, (wget_vector_destructor_t)wget_http_free_challenge);
					}
					wget_vector_add(resp->challenges, &challenge, sizeof(challenge));
				}
				break;
			case 17:
				if (!memcmp(name, "transfer-encoding", namelen)) {
					wget_http_parse_transfer_encoding(s, &resp->transfer_encoding);
				}
				break;
			case 19:
				if (!memcmp(name, "content-disposition", namelen)) {
					wget_http_parse_content_disposition(s, &resp->content_filename);
				}
				break;
			case 25:
				if (!memcmp(name, "strict-transport-security", namelen)) {
					resp->hsts = 1;
					wget_http_parse_strict_transport_security(s, &resp->hsts_maxage, &resp->hsts_include_subdomains);
				}
				break;
			default:
				break;
			}

			xfree(s);
		}
	}

	return 0;
}

/*
 * This function is called to indicate that a stream is closed.
 */
static int _on_stream_close_callback(nghttp2_session *session, int32_t stream_id,
	uint32_t error_code G_GNUC_WGET_UNUSED, void *user_data)
{
	struct _http2_stream_context *ctx = nghttp2_session_get_stream_user_data(session, stream_id);

	debug_printf("closing stream %d\n", stream_id);
	if (ctx) {
		wget_http_connection_t *conn = (wget_http_connection_t *) user_data;

		wget_vector_add_noalloc(conn->received_http2_responses, ctx->resp);
		wget_decompress_close(ctx->decompressor);
		xfree(ctx);
	}

	return 0;
}
/*
 * The implementation of nghttp2_on_data_chunk_recv_callback type. We
 * use this function to print the received response body.
 */
static int _on_data_chunk_recv_callback(nghttp2_session *session,
	uint8_t flags G_GNUC_WGET_UNUSED, int32_t stream_id,
	const uint8_t *data, size_t len,	void *user_data G_GNUC_WGET_UNUSED)
{
	struct _http2_stream_context *ctx = nghttp2_session_get_stream_user_data(session, stream_id);

	if (ctx) {
//		debug_printf("[INFO] C <---------------------------- S%d (DATA chunk - %zu bytes)\n", stream_id, len);
		debug_printf("nbytes %zu\n", len);
		ctx->resp->cur_downloaded += len;
		call_wget_decompress(ctx->resp, ctx->decompressor, (char *) data, len);
	}
	return 0;
}

static void setup_nghttp2_callbacks(nghttp2_session_callbacks *callbacks)
{
	nghttp2_session_callbacks_set_send_callback(callbacks, _send_callback);
	nghttp2_session_callbacks_set_recv_callback(callbacks, _recv_callback);
	nghttp2_session_callbacks_set_on_frame_send_callback(callbacks, _on_frame_send_callback);
	nghttp2_session_callbacks_set_on_frame_recv_callback(callbacks, _on_frame_recv_callback);
	nghttp2_session_callbacks_set_on_stream_close_callback(callbacks, _on_stream_close_callback);
	nghttp2_session_callbacks_set_on_data_chunk_recv_callback(callbacks, _on_data_chunk_recv_callback);
	nghttp2_session_callbacks_set_on_header_callback(callbacks, _on_header_callback);
}
#endif

int wget_http_open(wget_http_connection_t **_conn, const wget_iri_t *iri)
{
	static int next_http_proxy = -1;
	static int next_https_proxy = -1;
	static wget_thread_mutex_t
		mutex = WGET_THREAD_MUTEX_INITIALIZER;

	wget_http_connection_t
		*conn;
	const char
		*port,
		*host;
	int
		rc,
		ssl = iri->scheme == WGET_IRI_SCHEME_HTTPS;

	if (!_conn)
		return WGET_E_INVALID;

	conn = *_conn = xcalloc(1, sizeof(wget_http_connection_t)); // convenience assignment

	host = iri->host;
	port = iri->resolv_port;

	if (!wget_http_match_no_proxy(no_proxies, iri->host)) {
		wget_iri_t *proxy;

		wget_thread_mutex_lock(&mutex);
		if (iri->scheme == WGET_IRI_SCHEME_HTTP && http_proxies) {
			proxy = wget_vector_get(http_proxies, (++next_http_proxy) % wget_vector_size(http_proxies));
			host = proxy->host;
			port = proxy->resolv_port;
			conn->proxied = 1;
		} else if (iri->scheme == WGET_IRI_SCHEME_HTTPS && https_proxies) {
			proxy = wget_vector_get(https_proxies, (++next_https_proxy) % wget_vector_size(https_proxies));
			host = proxy->host;
			port = proxy->resolv_port;
			conn->proxied = 1;
		}
		wget_thread_mutex_unlock(&mutex);
	}

	conn->tcp = wget_tcp_init();
	if (ssl) {
		wget_tcp_set_ssl(conn->tcp, 1); // switch SSL on
		wget_tcp_set_ssl_hostname(conn->tcp, host); // enable host name checking
	}

	if ((rc = wget_tcp_connect(conn->tcp, host, port)) == WGET_E_SUCCESS) {
		conn->esc_host = iri->host ? wget_strdup(iri->host) : NULL;
		conn->port = iri->resolv_port;
		conn->scheme = iri->scheme;
		conn->buf = wget_buffer_alloc(102400); // reusable buffer, large enough for most requests and responses
#ifdef WITH_LIBNGHTTP2
		if ((conn->protocol = wget_tcp_get_protocol(conn->tcp)) == WGET_PROTOCOL_HTTP_2_0) {
			nghttp2_session_callbacks *callbacks;

			if (nghttp2_session_callbacks_new(&callbacks)) {
				error_printf(_("Failed to create HTTP2 callbacks\n"));
				wget_http_close(_conn);
				return WGET_E_INVALID;
			}

			setup_nghttp2_callbacks(callbacks);
			rc = nghttp2_session_client_new(&conn->http2_session, callbacks, conn);
			nghttp2_session_callbacks_del(callbacks);

			if (rc) {
				error_printf(_("Failed to create HTTP2 client session (%d)\n"), rc);
				wget_http_close(_conn);
				return WGET_E_INVALID;
			}

			nghttp2_settings_entry iv[] = {
				// {NGHTTP2_SETTINGS_MAX_CONCURRENT_STREAMS, 100},
				{NGHTTP2_SETTINGS_ENABLE_PUSH, 0},
			};

			if ((rc = nghttp2_submit_settings(conn->http2_session, NGHTTP2_FLAG_NONE, iv, countof(iv)))) {
				error_printf(_("Failed to submit HTTP2 client settings (%d)\n"), rc);
				wget_http_close(_conn);
				return WGET_E_INVALID;
			}

			conn->received_http2_responses = wget_vector_create(16, -2, NULL);
		} else
			conn->pending_requests = wget_vector_create(16, -2, NULL);
#else
		conn->pending_requests = wget_vector_create(16, -2, NULL);
#endif
	} else {
		wget_http_close(_conn);
	}

	return rc;
}

void wget_http_close(wget_http_connection_t **conn)
{
	if (*conn) {
		debug_printf("closing connection\n");
#ifdef WITH_LIBNGHTTP2
		if ((*conn)->http2_session) {
			int rc = nghttp2_session_terminate_session((*conn)->http2_session, NGHTTP2_NO_ERROR);
			if (rc)
				error_printf(_("Failed to terminate HTTP2 session (%d)\n"), rc);
			nghttp2_session_del((*conn)->http2_session);
		}
		wget_vector_clear_nofree((*conn)->received_http2_responses);
		wget_vector_free(&(*conn)->received_http2_responses);
#endif
		wget_tcp_deinit(&(*conn)->tcp);
//		if (!wget_tcp_get_dns_caching())
//			freeaddrinfo((*conn)->addrinfo);
		xfree((*conn)->esc_host);
		// xfree((*conn)->port);
		// xfree((*conn)->scheme);
		wget_buffer_free(&(*conn)->buf);
		wget_vector_clear_nofree((*conn)->pending_requests);
		wget_vector_free(&(*conn)->pending_requests);
		xfree(*conn);
	}
}

#ifdef WITH_LIBNGHTTP2
static void _init_nv(nghttp2_nv *nv, const char *name, const char *value)
{
	nv->name = (uint8_t *)name;
	nv->namelen = strlen(name);
	nv->value = (uint8_t *)value;
	nv->valuelen = strlen(value);
	nv->flags = NGHTTP2_NV_FLAG_NONE;
}
#endif

int wget_http_send_request(wget_http_connection_t *conn, wget_http_request_t *req)
{
	ssize_t nbytes;

#ifdef WITH_LIBNGHTTP2
	if (wget_tcp_get_protocol(conn->tcp) == WGET_PROTOCOL_HTTP_2_0) {
		int n = 4 + wget_vector_size(req->headers);
		nghttp2_nv nvs[n], *nvp;
		char resource[req->esc_resource.length + 2];

		resource[0] = '/';
		memcpy(resource + 1, req->esc_resource.data, req->esc_resource.length + 1);
		_init_nv(&nvs[0], ":method", "GET");
		_init_nv(&nvs[1], ":path", resource);
		_init_nv(&nvs[2], ":scheme", "https");
		// _init_nv(&nvs[3], ":authority", req->esc_host.data);
		nvp = &nvs[4];

		for (int it = 0; it < wget_vector_size(req->headers); it++) {
			wget_http_header_param_t *param = wget_vector_get(req->headers, it);
			if (!wget_strcasecmp_ascii(param->name, "Connection"))
				continue;
			if (!wget_strcasecmp_ascii(param->name, "Transfer-Encoding"))
				continue;
			if (!wget_strcasecmp_ascii(param->name, "Host")) {
				_init_nv(&nvs[3], ":authority", param->value);
				continue;
			}

			_init_nv(nvp++, param->name, param->value);
		}

		struct _http2_stream_context *ctx = xcalloc(1, sizeof(struct _http2_stream_context));
		// HTTP/2.0 has the streamid as link between
		ctx->resp = xcalloc(1, sizeof(wget_http_response_t));
		ctx->resp->req = req;
		ctx->resp->major = 2;
		// we do not get a Keep-Alive header in HTTP2 - let's assume the connection stays open
		ctx->resp->keep_alive = 1;

		// nghttp2 does strdup of name+value and lowercase conversion of 'name'
		req->stream_id = nghttp2_submit_request(conn->http2_session, NULL, nvs, nvp - nvs, NULL, ctx);

		if (req->stream_id < 0) {
			error_printf(_("Failed to submit HTTP2 request\n"));
			wget_http_free_response(&ctx->resp);
			xfree(ctx);
			return -1;
		}

		conn->pending_http2_requests++;

		debug_printf("HTTP2 stream id %d\n", req->stream_id);

		return 0;
	}
#endif

	if ((nbytes = wget_http_request_to_buffer(req, conn->buf, conn->proxied)) < 0) {
		error_printf(_("Failed to create request buffer\n"));
		return -1;
	}

	if (wget_tcp_write(conn->tcp, conn->buf->data, nbytes) != nbytes) {
		// An error will be written by the wget_tcp_write function.
		// error_printf(_("Failed to send %zd bytes (%d)\n"), nbytes, errno);
		return -1;
	}

	wget_vector_add_noalloc(conn->pending_requests, req);

	debug_printf("# sent %zd bytes:\n%s", nbytes, conn->buf->data);

	return 0;
}

ssize_t wget_http_request_to_buffer(wget_http_request_t *req, wget_buffer_t *buf, int proxied)
{
	char have_content_length = 0;
	char check_content_length = req->body && req->body_length;

//	buffer_sprintf(buf, "%s /%s HTTP/1.1\r\nHost: %s", req->method, req->esc_resource.data ? req->esc_resource.data : "",);

	wget_buffer_strcpy(buf, req->method);
	wget_buffer_memcat(buf, " ", 1);
	if (proxied) {
		wget_buffer_strcat(buf, req->scheme);
		wget_buffer_memcat(buf, "://", 3);
		wget_buffer_bufcat(buf, &req->esc_host);
	}
	wget_buffer_memcat(buf, "/", 1);
	wget_buffer_bufcat(buf, &req->esc_resource);
	wget_buffer_memcat(buf, " HTTP/1.1\r\n", 11);

	for (int it = 0; it < wget_vector_size(req->headers); it++) {
		wget_http_header_param_t *param = wget_vector_get(req->headers, it);

		wget_buffer_strcat(buf, param->name);
		wget_buffer_memcat(buf, ": ", 2);
		wget_buffer_strcat(buf, param->value);

		if (buf->data[buf->length - 1] != '\n') {
			wget_buffer_memcat(buf, "\r\n", 2);
		}

		if (check_content_length && !wget_strcasecmp_ascii(param->name, "Content-Length"))
			have_content_length = 1; // User supplied Content-Length header, keep it unchecked
	}

/* The use of Proxy-Connection has been discouraged in RFC 7230 A.1.2.
	if (use_proxy)
		wget_buffer_strcat(buf, "Proxy-Connection: keep-alive\r\n");
*/

	if (check_content_length && !have_content_length)
		wget_buffer_printf_append(buf, "Content-Length: %zu\r\n", req->body_length);

	wget_buffer_memcat(buf, "\r\n", 2); // end-of-header

	if (req->body && req->body_length)
		wget_buffer_memcat(buf, req->body, req->body_length);

	return buf->length;
}

wget_http_response_t *wget_http_get_response_cb(wget_http_connection_t *conn)
{
	size_t bufsize, body_len = 0, body_size = 0;
	ssize_t nbytes, nread = 0;
	char *buf, *p = NULL;
	wget_http_response_t *resp = NULL;

#ifdef WITH_LIBNGHTTP2
	if (conn->protocol == WGET_PROTOCOL_HTTP_2_0) {
		debug_printf("  ##  pending_requests = %d\n", conn->pending_http2_requests);
		if (conn->pending_http2_requests > 0)
			conn->pending_http2_requests--;
		else
			return NULL;

		int timeout = wget_tcp_get_timeout(conn->tcp);
		int ioflags;

		for (int rc = 0; rc == 0 && !wget_vector_size(conn->received_http2_responses) && !conn->abort_indicator && !_abort_indicator;) {
			debug_printf("  ##  loop responses=%d\n", wget_vector_size(conn->received_http2_responses));
			ioflags = 0;
			if (nghttp2_session_want_write(conn->http2_session))
				ioflags |= WGET_IO_WRITABLE;
			if (nghttp2_session_want_read(conn->http2_session))
				ioflags |= WGET_IO_READABLE;

			if (ioflags)
				ioflags = wget_tcp_ready_2_transfer(conn->tcp, ioflags);
			// debug_printf("ioflags=%d timeout=%d\n",ioflags,wget_tcp_get_timeout(conn->tcp));
			if (ioflags <= 0) break; // error or timeout

			wget_tcp_set_timeout(conn->tcp, 0); // 0 = immediate
			rc = 0;
			if (ioflags & WGET_IO_WRITABLE) {
				rc = nghttp2_session_send(conn->http2_session);
			}
			if (!rc && (ioflags & WGET_IO_READABLE))
				rc = nghttp2_session_recv(conn->http2_session);
			wget_tcp_set_timeout(conn->tcp, timeout); // restore old timeout

/*
			while (nghttp2_session_want_write(conn->http2_session)) {
				rc = nghttp2_session_send(conn->http2_session);
			}
			debug_printf("1 response status %d done %d\n", resp->code, ctx.done);
			if (nghttp2_session_want_read(conn->http2_session)) {
				rc = nghttp2_session_recv(conn->http2_session);
			}
*/
		}

		resp = wget_vector_get(conn->received_http2_responses, 0); // should use double linked lists here
		if (resp) {
			debug_printf("  ##  response status %d\n", resp->code);
			wget_vector_remove_nofree(conn->received_http2_responses, 0);

			// a workaround for broken server configurations
			// see https://mail-archives.apache.org/mod_mbox/httpd-dev/200207.mbox/<3D2D4E76.4010502@talex.com.pl>
			if (resp->content_encoding == wget_content_encoding_gzip &&
				!wget_strcasecmp_ascii(resp->content_type, "application/x-gzip"))
			{
				debug_printf("Broken server configuration gzip workaround triggered\n");
				resp->content_encoding =  wget_content_encoding_identity;
			}
		}

		return resp;
	}
#endif

	wget_decompressor_t *dc = NULL;
	wget_http_request_t *req = wget_vector_get(conn->pending_requests, 0); // TODO: should use double linked lists here

	debug_printf("### req %p pending requests = %d\n", (void *) req, wget_vector_size(conn->pending_requests));
	if (!req)
		goto cleanup;

	wget_vector_remove_nofree(conn->pending_requests, 0);

	// reuse generic connection buffer
	buf = conn->buf->data;
	bufsize = conn->buf->size;

	while ((nbytes = wget_tcp_read(conn->tcp, buf + nread, bufsize - nread)) > 0) {
		debug_printf("nbytes %zd nread %zd %zu\n", nbytes, nread, bufsize);
		nread += nbytes;
		buf[nread] = 0; // 0-terminate to allow string functions

		if (nread < 4) continue;

		if (nread == nbytes)
			p = buf;
		else
			p = buf + nread - nbytes - 3;

		if ((p = strstr(p, "\r\n\r\n"))) {
			// found end-of-header
			*p = 0;

			debug_printf("# got header %zd bytes:\n%s\n\n", p - buf, buf);

			if (req->response_keepheader) {
				wget_buffer_t *header = wget_buffer_alloc(p - buf + 4);
				wget_buffer_memcpy(header, buf, p - buf);
				wget_buffer_memcat(header, "\r\n\r\n", 4);

				if (!(resp = wget_http_parse_response_header(buf))) {
					wget_buffer_free(&header);
					goto cleanup; // something is wrong with the header
				}

				resp->header = header;

			} else {
				if (!(resp = wget_http_parse_response_header(buf)))
					goto cleanup; // something is wrong with the header
			}

			resp->req = req;

			if (req->header_callback) {
				if (req->header_callback(resp, req->header_user_data))
					goto cleanup; // stop requested by callback function
			}

			if (req && !wget_strcasecmp_ascii(req->method, "HEAD"))
				goto cleanup; // a HEAD response won't have a body

			p += 4; // skip \r\n\r\n to point to body
			break;
		}

		if ((size_t)nread + 1024 > bufsize) {
			wget_buffer_ensure_capacity(conn->buf, bufsize + 1024);
			buf = conn->buf->data;
			bufsize = conn->buf->size;
		}
	}
	if (!nread) goto cleanup;

	if (!resp || resp->code / 100 == 1 || resp->code == 204 || resp->code == 304 ||
		(resp->transfer_encoding == transfer_encoding_identity && resp->content_length == 0 && resp->content_length_valid)) {
		// - body not included, see RFC 2616 4.3
		// - body empty, see RFC 2616 4.4
		goto cleanup;
	}

	dc = wget_decompress_open(resp->content_encoding, _get_body, resp);

	// calculate number of body bytes so far read
	body_len = nread - (p - buf);
	// move already read body data to buf
	memmove(buf, p, body_len);
	buf[body_len] = 0;
	resp->cur_downloaded = body_len;

	if (resp->transfer_encoding == transfer_encoding_chunked) {
		size_t chunk_size = 0;
		char *end;

		debug_printf("method 1 %zu %zu:\n", body_len, body_size);
		// RFC 2616 3.6.1
		// Chunked-Body   = *chunk last-chunk trailer CRLF
		// chunk          = chunk-size [ chunk-extension ] CRLF chunk-data CRLF
		// chunk-size     = 1*HEX
		// last-chunk     = 1*("0") [ chunk-extension ] CRLF
		// chunk-extension= *( ";" chunk-ext-name [ "=" chunk-ext-val ] )
		// chunk-ext-name = token
		// chunk-ext-val  = token | quoted-string
		// chunk-data     = chunk-size(OCTET)
		// trailer        = *(entity-header CRLF)
		// entity-header  = extension-header = message-header
		// message-header = field-name ":" [ field-value ]
		// field-name     = token
		// field-value    = *( field-content | LWS )
		// field-content  = <the OCTETs making up the field-value
		//                  and consisting of either *TEXT or combinations
		//                  of token, separators, and quoted-string>

/*
			length := 0
			read chunk-size, chunk-extension (if any) and CRLF
			while (chunk-size > 0) {
				read chunk-data and CRLF
				append chunk-data to entity-body
				length := length + chunk-size
				read chunk-size and CRLF
			}
			read entity-header
			while (entity-header not empty) {
				append entity-header to existing header fields
				read entity-header
			}
			Content-Length := length
			Remove "chunked" from Transfer-Encoding
*/

		// read each chunk, stripping the chunk info
		p = buf;
		for (;;) {
			// read: chunk-size [ chunk-extension ] CRLF
			while ((!(end = strchr(p, '\r')) || end[1] != '\n')) {
				if (conn->abort_indicator || _abort_indicator)
					goto cleanup;

				if ((nbytes = wget_tcp_read(conn->tcp, buf + body_len, bufsize - body_len)) <= 0)
					goto cleanup;

				body_len += nbytes;
				buf[body_len] = 0;
				debug_printf("a nbytes %zd body_len %zu\n", nbytes, body_len);
			}
			end += 2;

			// now p points to chunk-size (hex)
			chunk_size = strtoll(p, NULL, 16);
			debug_printf("chunk size is %zu\n", chunk_size);
			if (chunk_size == 0) {
				// now read 'trailer CRLF' which is '*(entity-header CRLF) CRLF'
				if (*end == '\r' && end[1] == '\n') // shortcut for the most likely case (empty trailer)
					goto cleanup;

				debug_printf("reading trailer\n");
				while (!strstr(end, "\r\n\r\n")) {
					if (body_len > 3) {
						// just need to keep the last 3 bytes to avoid buffer resizing
						memmove(buf, buf + body_len - 3, 4); // plus 0 terminator, just in case
						body_len = 3;
					}

					if (conn->abort_indicator || _abort_indicator)
						goto cleanup;

					if ((nbytes = wget_tcp_read(conn->tcp, buf + body_len, bufsize - body_len)) <= 0)
						goto cleanup;

					body_len += nbytes;
					buf[body_len] = 0;
					end = buf;
					debug_printf("a nbytes %zd\n", nbytes);
				}
				debug_printf("end of trailer \n");
				goto cleanup;
			}

			// check for pointer overflow
			if (end > end + chunk_size || end >= end + chunk_size + 2) {
				error_printf(_("Chunk size overflow: %lX\n"), chunk_size);
				goto cleanup;
			}

			p = end + chunk_size + 2;
			if (p <= buf + body_len) {
				debug_printf("write full chunk, %zu bytes\n", chunk_size);
				resp->cur_downloaded += chunk_size;
				call_wget_decompress(resp, dc, end, chunk_size);
				continue;
			}

			resp->cur_downloaded += (buf + body_len) - end;
			call_wget_decompress(resp, dc, end, (buf + body_len) - end);

			chunk_size = (((uintptr_t) p) - ((uintptr_t) (buf + body_len))); // in fact needed bytes to have chunk_size+2 in buf

			debug_printf("need at least %zu more bytes\n", chunk_size);

			while (chunk_size > 0) {
				if (conn->abort_indicator || _abort_indicator)
					goto cleanup;

				if ((nbytes = wget_tcp_read(conn->tcp, buf, bufsize)) <= 0)
					goto cleanup;
				debug_printf("a nbytes=%zd chunk_size=%zu\n", nread, chunk_size);

				if (chunk_size <= (size_t)nbytes) {
					if (chunk_size == 1 || !strncmp(buf + chunk_size - 2, "\r\n", 2)) {
						debug_printf("chunk completed\n");
						// p=end+chunk_size+2;
					} else {
						error_printf(_("Expected end-of-chunk not found\n"));
						goto cleanup;
					}
					if (chunk_size > 2) {
						resp->cur_downloaded += chunk_size - 2;
						call_wget_decompress(resp, dc, buf, chunk_size - 2);
					}
					body_len = nbytes - chunk_size;
					if (body_len)
						memmove(buf, buf + chunk_size, body_len);
					buf[body_len] = 0;
					p = buf;
					break;
				} else {
					chunk_size -= nbytes;
					if (chunk_size >= 2) {
						resp->cur_downloaded += nbytes;
						call_wget_decompress(resp, dc, buf, nbytes);
					} else {
						// special case: we got a partial end-of-chunk
						resp->cur_downloaded += nbytes - 1;
						call_wget_decompress(resp, dc, buf, nbytes - 1);
					}
				}
			}
		}
	} else if (resp->content_length_valid) {
		// read content_length bytes
		debug_printf("method 2\n");

		if (body_len)
			call_wget_decompress(resp, dc, buf, body_len);

		while (body_len < resp->content_length) {
			if (conn->abort_indicator || _abort_indicator)
				break;

			if (((nbytes = wget_tcp_read(conn->tcp, buf, bufsize)) <= 0))
				break;

			body_len += nbytes;
			debug_printf("nbytes %zd total %zu/%zu\n", nbytes, body_len, resp->content_length);
			resp->cur_downloaded += nbytes;
			call_wget_decompress(resp, dc, buf, nbytes);
		}
		if (nbytes < 0)
			error_printf(_("Failed to read %zd bytes (%d)\n"), nbytes, errno);
		if (body_len < resp->content_length)
			error_printf(_("Just got %zu of %zu bytes\n"), body_len, resp->content_length);
		else if (body_len > resp->content_length)
			error_printf(_("Body too large: %zu instead of %zu bytes\n"), body_len, resp->content_length);
		resp->content_length = body_len;
	} else {
		// read as long as we can
		debug_printf("method 3\n");

		if (body_len)
			call_wget_decompress(resp, dc, buf, body_len);

		while (!conn->abort_indicator && !_abort_indicator && (nbytes = wget_tcp_read(conn->tcp, buf, bufsize)) > 0) {
			body_len += nbytes;
			debug_printf("nbytes %zd total %zu\n", nbytes, body_len);
			resp->cur_downloaded += nbytes;
			call_wget_decompress(resp, dc, buf, nbytes);
		}
		resp->content_length = body_len;
	}

cleanup:
	wget_decompress_close(dc);

	return resp;
}

// get response, resp->body points to body in memory

wget_http_response_t *wget_http_get_response(wget_http_connection_t *conn)
{
	wget_http_response_t *resp;

	resp = wget_http_get_response_cb(conn);

	if (resp) {
		if (!wget_strcasecmp_ascii(resp->req->method, "GET"))
			if (resp->body)
				resp->content_length = resp->body->length;
	}

	return resp;
}

static wget_vector_t *_parse_proxies(const char *proxy, const char *encoding)
{
	if (!proxy)
		return NULL;

	wget_vector_t *proxies;
	const char *s, *p;

	proxies = wget_vector_create(8, -2, NULL);
	wget_vector_set_destructor(proxies, (wget_vector_destructor_t)wget_iri_free_content);

	for (s = p = proxy; *p; s = p + 1) {
		while (c_isspace(*s) && s < p) s++;

		if ((p = strchrnul(s, ',')) != s && p - s < 256) {
			wget_iri_t *iri;
			char host[p - s + 1];

			memcpy(host, s, p - s);
			host[p - s] = 0;
			iri = wget_iri_parse (host, encoding);
			if (!iri) {
				wget_vector_free(&proxies);
				return NULL;
			}
			wget_vector_add_noalloc(proxies, iri);
		}
	}

	return proxies;
}

static wget_vector_t *_parse_no_proxies(const char *no_proxy, const char *encoding)
{
	if (!no_proxy)
		return NULL;

	wget_vector_t *proxies;
	const char *s, *p;

	proxies = wget_vector_create(8, -2, NULL);
	wget_vector_set_destructor(proxies, (wget_vector_destructor_t)wget_iri_free_content);

	for (s = p = no_proxy; *p; s = p + 1) {
		while (c_isspace(*s) && s < p) s++;

		if ((p = strchrnul(s, ',')) != s && p - s < 256) {
			char *host, *hostp;

			host = wget_strmemdup(s, p - s);

			// May be a hostname, domainname (optional with leading dot or wildcard), IP address.
			// We do not support network address (CIDR) for now.

			hostp = wget_strtolower(host);
			if (wget_str_needs_encoding(host)) {
				if ((hostp = wget_str_to_utf8(host, encoding))) {
					xfree(host);
					host = hostp;
				}
			}
			if ((hostp = (char *) wget_str_to_ascii(host)) != host) {
				xfree(host);
				host = hostp;
			}

			wget_vector_add_noalloc(proxies, host);
		}
	}

	return proxies;
}

int wget_http_set_http_proxy(const char *proxy, const char *encoding)
{
	if (http_proxies)
		wget_vector_free(&http_proxies);

	http_proxies = _parse_proxies(proxy, encoding);
	if (!http_proxies)
		return -1;

	return 0;
}

int wget_http_set_https_proxy(const char *proxy, const char *encoding)
{
	if (https_proxies)
		wget_vector_free(&https_proxies);

	https_proxies = _parse_proxies(proxy, encoding);
	if (!https_proxies)
		return -1;

	return 0;
}

int wget_http_set_no_proxy(const char *no_proxy, const char *encoding)
{
	if (no_proxies)
		wget_vector_free(&no_proxies);

	no_proxies = _parse_no_proxies(no_proxy, encoding);
	if (!no_proxies)
		return -1;

	return 0;
}

int wget_http_match_no_proxy(wget_vector_t *no_proxies, const char *host)
{
	if (!no_proxies || !host)
		return 0;

	// https://www.gnu.org/software/emacs/manual/html_node/url/Proxies.html
	for (int it = 0; it < wget_vector_size(no_proxies); it++) {
		const char *no_proxy = wget_vector_get(no_proxies, it);

		if (!strcmp(no_proxy, host))
			return 1; // exact match

		// check for subdomain match
		if (*no_proxy == '.' && wget_match_tail(host, no_proxy))
			return 1;
	}

	return 0;
}

void wget_http_abort_connection(wget_http_connection_t *conn)
{
	if (conn)
		conn->abort_indicator = 1; // stop single connection
	else
		_abort_indicator = 1; // stop all connections
}<|MERGE_RESOLUTION|>--- conflicted
+++ resolved
@@ -90,7 +90,6 @@
 	*https_proxies,
 	*no_proxies;
 
-<<<<<<< HEAD
 static void call_wget_decompress(wget_http_response_t *resp, wget_decompressor_t *dc, char *src, size_t srclen)
 {
 	if (wget_decompress(dc, src, srclen)) {
@@ -99,10 +98,7 @@
 	}
 }
 
-int wget_http_isseperator(char c)
-=======
 int wget_http_isseparator(char c)
->>>>>>> 9f2dd3a1
 {
 	// return strchr("()<>@,;:\\\"/[]?={} \t", c) != NULL;
 	return _http_isseparator(c);
